import { OpenAI } from "openai";
import { GoogleGenerativeAI, Content } from "@google/generative-ai";
import { Message } from "ai";
import { supabase } from "@/lib/supabaseClient";
import { NextRequest } from "next/server";

// --- Configuration Constants ---
const OPENAI_EMBEDDING_MODEL = "text-embedding-ada-002";
<<<<<<< HEAD
const GEMINI_CHAT_MODEL = "gemini-2.5-flash";
=======
const GEMINI_CHAT_MODEL = "gemini-2.5-pro";
>>>>>>> c05c3302
const SIMILARITY_THRESHOLD = 0.7;
const MATCH_COUNT = 10;
// -----------------------------

export const runtime = "edge"; // Use edge runtime for Vercel AI SDK

// Initialize OpenAI client for embeddings
const openaiEmbeddings = new OpenAI({
  apiKey: process.env.OPENAI_API_KEY,
});


const groundingTools = [{
  googleSearch: {},
} as any];

// Initialize GoogleGenerativeAI client
const genAI = new GoogleGenerativeAI(process.env.GEMINI_API_KEY || "");

// System prompt templates - these are correct for instructing the LLM
const getSystemPromptTemplate = (questionType: "conversational" | "specific" | "open-ended", hasImageContext: boolean = false) => {
  const responseFormatting = {
    conversational: "Keep your response brief and friendly - just a sentence or two.",
    specific: "Provide a direct, concise answer to the specific question asked. Aim for 1-2 sentences with the exact information requested.",
    "open-ended": "Provide a comprehensive explanation with relevant details. Include context, examples, and background information to fully answer the question. Use 2-4 paragraphs as needed to thoroughly address the topic."
  };

  const imageInstructions = hasImageContext ? `

IMPORTANT - IMAGE ANALYSIS: You have been provided with an analysis of an uploaded image. This image analysis contains detailed observations about what is visible in the image. You MUST discuss and reference this image analysis in your response. Start your response by describing what you observe in the image, then connect it to relevant wine knowledge from the sources below. Your response should demonstrate that you understand what the user has shown you in their image.` : '';

  return `I'm your knowledgeable wine assistant, Waine, ready to help with your questions.
I'll provide answers based on the information available to me.${imageInstructions}
This information is organised into numbered sources (e.g., [1], [2], ...).
When I use information from a specific source, I'll cite the source number(s) in square brackets, like [1] or [2, 3], right after the information. This way, you'll know exactly where it came from.

IMPORTANT: When web search is enabled and I have access to web sources (indicated by sources from domains like .com, .org, etc.), I CAN and SHOULD provide information about recent trends, current events, and real-time information from those web sources. I should NOT claim I don't have access to real-time information when web sources are available.

If I don't have the specific information you're looking for in my available sources, I'll let you know.
My goal is to be clear, helpful, and share interesting wine facts!

RESPONSE FORMATTING: ${responseFormatting[questionType]}

Please respond using Australian English spelling conventions (e.g., colour, flavour, organised, realise, centre).

Sourced Information:
{context}`;
};

const getSystemPromptTemplateWithDoc = (questionType: "conversational" | "specific" | "open-ended", hasImageContext: boolean = false) => {
  const responseFormatting = {
    conversational: "Keep your response brief and friendly - just a sentence or two.",
    specific: "Provide a direct, concise answer to the specific question asked. Aim for 1-2 sentences with the exact information requested.",
    "open-ended": "Provide a comprehensive explanation with relevant details. Include context, examples, and background information to fully answer the question. Use 2-4 paragraphs as needed to thoroughly address the topic."
  };

  const imageInstructions = hasImageContext ? `

IMPORTANT - IMAGE ANALYSIS: You have been provided with an analysis of an uploaded image. This image analysis contains detailed observations about what is visible in the image. You MUST discuss and reference this image analysis in your response. Start your response by describing what you observe in the image, then connect it to relevant information from "{documentName}" below. Your response should demonstrate that you understand what the user has shown you in their image.` : '';

  return `I'm your knowledgeable wine assistant, and I'll help you with your questions about the document "{documentName}".${imageInstructions}
I'll answer your questions about "{documentName}" using the specific details provided for it below.
These details are broken down into numbered parts (e.g., [1], [2], ...) specific to "{documentName}".
When I use information from one of these parts, I'll cite the source number(s) in square brackets, like [1] or [2, 3], right after it. This helps you see where the information came from.

IMPORTANT: When web search is enabled and I have access to web sources (indicated by sources from domains like .com, .org, etc.), I CAN and SHOULD provide information about recent trends, current events, and real-time information from those web sources. I should NOT claim I don't have access to real-time information when web sources are available.

If the information for "{documentName}" doesn't cover your question, I'll make sure to tell you.
I aim to be clear, helpful and share interesting facts about "{documentName}"!

RESPONSE FORMATTING: ${responseFormatting[questionType]}

Please respond using Australian English spelling conventions (e.g., colour, flavour, organised, realise, centre).

Information for "{documentName}":
{context}`;
};

// Define the expected request body structure
interface ChatRequestBody {
  messages: Message[];
  documentId?: string;
  documentName?: string;
  enableSearch?: boolean; // Added for search toggle
  imageContext?: string; // Added for image context
}

// Function to add citations to text based on grounding metadata
function addCitationsToText(text: string, groundingMetadata: any, ragSourceOffset: number = 0): string {
  if (!groundingMetadata.groundingSupports || !groundingMetadata.groundingChunks) {
    return text;
  }

  let modifiedText = text;

  // Sort supports by end_index in descending order to avoid shifting issues when inserting
  const sortedSupports = [...groundingMetadata.groundingSupports].sort(
    (a: any, b: any) => (b.segment?.endIndex ?? 0) - (a.segment?.endIndex ?? 0)
  );

  for (const support of sortedSupports) {
    let endIndex = support.segment?.endIndex;
    if (endIndex === undefined || !support.groundingChunkIndices?.length) {
      continue;
    }

    // Find the best insertion point - prefer end of sentence or after punctuation
    // Look ahead for sentence boundaries within a reasonable range
    const searchRange = 50;
    const searchText = modifiedText.slice(endIndex, Math.min(endIndex + searchRange, modifiedText.length));
    
    // Look for sentence-ending punctuation followed by space or end of text
    const sentenceEnd = searchText.match(/[.!?]\s|[.!?]$/);
    if (sentenceEnd && sentenceEnd.index !== undefined) {
      // Move to after the punctuation
      endIndex += sentenceEnd.index + 1;
    } else {
      // If no sentence end, look for comma, semicolon, or other natural break
      const punctuationBreak = searchText.match(/[,;:]\s/);
      if (punctuationBreak && punctuationBreak.index !== undefined && punctuationBreak.index < 20) {
        endIndex += punctuationBreak.index + 1;
      } else {
        // If no punctuation, look for space to avoid breaking words
        const nextSpace = searchText.indexOf(' ');
        if (nextSpace !== -1 && nextSpace < 15) {
          endIndex += nextSpace;
        }
      }
    }

    // Calculate the citation number based on the position in the blended sources array
    // RAG sources come first, then web sources
    const citationNumbers = support.groundingChunkIndices
      .map((index: number) => `[${index + ragSourceOffset + 1}]`)
      .filter(Boolean);

    if (citationNumbers.length > 0) {
      const citationString = citationNumbers.join("");
      modifiedText = modifiedText.slice(0, endIndex) + citationString + modifiedText.slice(endIndex);
    }
  }

  return modifiedText;
}

// Define types for RPC parameters and document chunks
interface RpcParams {
  query_embedding: number[];
  match_threshold: number;
  match_count: number;
  filter_document_id?: number;
}

interface DocumentChunk {
  id: number; // Chunk ID
  document_id: number; // Document ID  
  content: string;
  name: string; // Document name, expected by the client
  page_number?: number; // Page number where this chunk appears in the original PDF
  similarity: number; // Similarity score from vector search
  additional_pages?: number[]; // Additional pages where content was found (for multi-page references)
}

export async function POST(req: NextRequest) {
  console.log("API_CHAT: Received POST request"); // 1. Log request entry
  try {
    const {
      messages,
      documentId,
      documentName,
      enableSearch,
      imageContext,
    }: ChatRequestBody = await req.json();
    console.log("API_CHAT: Parsed request body:", {
      documentId,
      documentName,
      messagesLength: messages.length,
      enableSearch,
      hasImageContext: !!imageContext,
      imageContextLength: imageContext ? imageContext.length : 0,
      imageContextPreview: imageContext ? imageContext.substring(0, 100) + "..." : null,
    }); // 2. Log parsed body

    const lastUserMessage = messages[messages.length - 1];
    let userMessageText = "";

    if (lastUserMessage && typeof lastUserMessage.content === "string") {
      userMessageText = lastUserMessage.content;
    } else if (lastUserMessage && Array.isArray(lastUserMessage.content)) {
      // Try to find the text part in the array
      const textPart = lastUserMessage.content.find(
        (part: any) => part.type === "text" && typeof part.text === "string"
      ) as { type: "text"; text: string } | undefined;
      if (textPart) {
        userMessageText = textPart.text;
      }
    }

    // Combine user message with image context if available
    if (imageContext && userMessageText) {
      userMessageText = `${imageContext}\n\nUser question: ${userMessageText}`;
      console.log("API_CHAT: Combined message with image context");
      console.log("API_CHAT: Final userMessageText length:", userMessageText.length);
    } else if (imageContext && !userMessageText) {
      userMessageText = imageContext;
      console.log("API_CHAT: Using only image context as message");
      console.log("API_CHAT: Image-only userMessageText length:", userMessageText.length);
    } else if (!imageContext && userMessageText) {
      console.log("API_CHAT: No image context, using plain user message");
    }

    if (!userMessageText) {
      console.error(
        "API_CHAT: No user message text found or content is not a string/expected structure"
      );
      return new Response(
        JSON.stringify({ error: "No user message text found" }),
        {
          status: 400,
          headers: { "Content-Type": "application/json" },
        }
      );
    }
    console.log(
      "API_CHAT: Final message text for embedding:",
      userMessageText.substring(0, 200) + (userMessageText.length > 200 ? "..." : "")
    ); // 3. Log user message text (truncated for readability)

    // Detect question type for response formatting
    const detectQuestionType = (query: string): "conversational" | "specific" | "open-ended" => {
      const normalizedQuery = query.toLowerCase().trim();

      // Simple greetings and conversational phrases
      const conversationalQueries = [
        "hi", "hello", "hey", "howdy", "good morning", "good afternoon", 
        "good evening", "thanks", "thank you", "bye", "goodbye", "see you",
        "ok", "okay", "how are you", "how do you do", "nice to meet you", "help"
      ];

      if (normalizedQuery.length < 3 || conversationalQueries.includes(normalizedQuery)) {
        return "conversational";
      }

      // Specific/factual questions that need short, direct answers
      const specificIndicators = [
        /^(what is|what's) (the|a) (name|price|year|date|age|alcohol content)/,
        /^(which|what) (wine|grape|vineyard|vintage|bottle)/,
        /^(is|are|was|were|does|did|can|will|would)/,
        /^(how much|how many|how old)/,
        /^(when (was|is|did|does))/,
        /^(where (is|was|can|do))/,
        /what year/,
        /\b(yes or no|true or false)\b/
      ];

      if (specificIndicators.some(pattern => pattern.test(normalizedQuery))) {
        return "specific";
      }

      // Open-ended questions that need detailed explanations
      const openEndedIndicators = [
        /^(how (to|do you|does|can|should))/,
        /^(why (is|are|do|does|should|would))/,
        /^(explain|describe|tell me about)/,
        /^(what are (the|some)|what makes)/,
        /^(help me understand|i want to know about|i'm interested in)/,
        /\b(process|method|technique|approach|difference|comparison)\b/,
        /\b(benefits|advantages|disadvantages|pros and cons)\b/
      ];

      if (openEndedIndicators.some(pattern => pattern.test(normalizedQuery))) {
        return "open-ended";
      }

      // Default classification based on length and complexity
      if (normalizedQuery.length > 20 || normalizedQuery.includes(" and ") || normalizedQuery.includes(" or ")) {
        return "open-ended";
      }

      return "specific";
    };

    // Check if the query needs RAG search (avoid searching for simple greetings/conversational queries)
    const shouldSearchRAG = (query: string, hasImageContext: boolean = false): boolean => {
      const questionType = detectQuestionType(query);
      
      // If we have image context, we should almost always search RAG unless it's a pure greeting
      if (hasImageContext) {
        const pureGreetings = ["hi", "hello", "hey", "thanks", "thank you", "bye", "goodbye"];
        const normalizedQuery = query.toLowerCase().trim();
        if (pureGreetings.includes(normalizedQuery) || normalizedQuery.length < 3) {
          return false;
        }
        return true; // Search RAG for image-based queries
      }
      
      if (questionType === "conversational") return false;

      const normalizedQuery = query.toLowerCase().trim();

      // Always search if it contains wine-related terms or technical questions
      const wineTerms = [
        "wine", "grape", "vineyard", "bottle", "vintage", "alcohol", "ferment"
      ];
      if (wineTerms.some((term) => normalizedQuery.includes(term))) return true;

      // Search for questions that seem to need factual information
      const questionWords = [
        "what", "how", "why", "when", "where", "which", "tell me", "explain", "describe"
      ];
      if (
        questionWords.some((word) => normalizedQuery.includes(word)) &&
        normalizedQuery.length > 5
      )
        return true;

      // Default to searching for longer queries
      return normalizedQuery.length > 8;
    };

    // For RAG search, use the original user query if we have image context
    // This helps focus the search on the actual question rather than the entire image analysis
    let searchQuery = userMessageText;
    if (imageContext && userMessageText.includes("User question:")) {
      const userQuestionMatch = userMessageText.match(/User question: (.+)$/);
      if (userQuestionMatch) {
        searchQuery = userQuestionMatch[1].trim();
        console.log("API_CHAT: Extracted user question for search:", searchQuery);
      }
    }

    const questionType = detectQuestionType(searchQuery);
    const needsRAGSearch = shouldSearchRAG(searchQuery, !!imageContext);
    console.log("API_CHAT: Question type:", questionType);
    console.log("API_CHAT: Needs RAG search:", needsRAGSearch);
    console.log("API_CHAT: Has image context:", !!imageContext);

    let chunks: DocumentChunk[] = [];

    if (needsRAGSearch) {
      const embeddingResponse = await openaiEmbeddings.embeddings.create({
        model: OPENAI_EMBEDDING_MODEL,
        input: searchQuery, // Use the focused search query
      });
      const queryEmbedding = embeddingResponse.data[0].embedding;
      console.log("API_CHAT: Generated query embedding"); // 4. Log embedding success

      const rpcParams: RpcParams = {
        query_embedding: queryEmbedding,
        match_threshold: SIMILARITY_THRESHOLD,
        match_count: MATCH_COUNT,
      };
      if (documentId) {
        const numericDocumentId = parseInt(documentId, 10);
        if (!isNaN(numericDocumentId)) {
          rpcParams.filter_document_id = numericDocumentId;
          console.log(
            "API_CHAT: Adding filter_document_id (numeric) to RPC params:",
            numericDocumentId
          ); // 5. Log if documentId is used
        } else {
          console.warn(
            `API_CHAT: documentId '${documentId}' is not a valid number. Skipping filter.`
          );
        }
      }

      console.log(
        "API_CHAT: Calling Supabase RPC 'match_document_chunks' with params:",
        {
          match_threshold: rpcParams.match_threshold,
          match_count: rpcParams.match_count,
          filter_document_id: rpcParams.filter_document_id,
        }
      );
      const { data: chunkData, error: matchError } = await supabase.rpc(
        "match_document_chunks",
        rpcParams
      );

      if (matchError) {
        console.error(
          "API_CHAT: Error from Supabase RPC 'match_document_chunks':",
          JSON.stringify(matchError, null, 2)
        ); // 6a. Critical log for Supabase error
        // Also log the rpcParams that caused the error
        console.error(
          "API_CHAT: RPC Params that caused error:",
          JSON.stringify(rpcParams, null, 2)
        );
        throw new Error(
          `Failed to retrieve relevant document chunks: ${matchError.message}`
        );
      }
      chunks = chunkData || [];
      console.log(
        "API_CHAT: Supabase RPC successful. Chunks count:",
        chunks?.length ?? 0
      ); // 6b. Log RPC success
    } else {
      console.log("API_CHAT: Skipping RAG search for conversational query");
    }

    // Smart deduplication: prioritize page relevance over single highest score
    // This improves citation accuracy by considering page-level content quality
    const documentPages = new Map<number, Set<number>>(); // Track all pages per document
    const documentChunkAnalysis = new Map<number, { chunks: DocumentChunk[], avgScore: number }>(); // Track all chunks per document for analysis
    const pageScoreAnalysis = new Map<number, Map<number, { chunks: DocumentChunk[], avgScore: number, totalScore: number }>>(); // Track page-level scores
    
    chunks?.forEach((chunk) => {
      const docId = chunk.document_id;
      
      // Initialize tracking structures
      if (!documentPages.has(docId)) {
        documentPages.set(docId, new Set());
        documentChunkAnalysis.set(docId, { chunks: [], avgScore: 0 });
        pageScoreAnalysis.set(docId, new Map());
      }
      
      if (chunk.page_number) {
        documentPages.get(docId)!.add(chunk.page_number);
        
        // Track page-level scores
        const docPageScores = pageScoreAnalysis.get(docId)!;
        if (!docPageScores.has(chunk.page_number)) {
          docPageScores.set(chunk.page_number, { chunks: [], avgScore: 0, totalScore: 0 });
        }
        const pageData = docPageScores.get(chunk.page_number)!;
        pageData.chunks.push(chunk);
        pageData.totalScore += chunk.similarity;
      }
      
      // Add to overall document analysis
      const analysis = documentChunkAnalysis.get(docId)!;
      analysis.chunks.push(chunk);
    });
    
    // Calculate page-level averages and select best representative chunk per document
    const uniqueDocuments = new Map<number, DocumentChunk>();
    
    pageScoreAnalysis.forEach((pageScores, docId) => {
      let bestPage: number | null = null;
      let bestPageScore = 0;
      let bestChunk: DocumentChunk | null = null;
      
      // Calculate average scores for each page
      pageScores.forEach((pageData, pageNumber) => {
        pageData.avgScore = pageData.totalScore / pageData.chunks.length;
        
        // Find the best page by considering both average score and chunk count
        // Pages with more high-quality chunks are preferred
        const pageQualityScore = pageData.avgScore * Math.min(pageData.chunks.length, 3); // Cap boost at 3 chunks
        
        if (pageQualityScore > bestPageScore) {
          bestPageScore = pageQualityScore;
          bestPage = pageNumber;
          // From the best page, select the highest scoring chunk
          bestChunk = pageData.chunks.reduce((prev, current) => 
            (current.similarity > prev.similarity) ? current : prev
          );
        }
      });
      
      if (bestChunk) {
        uniqueDocuments.set(docId, bestChunk);
        console.log(`API_CHAT: Selected primary chunk for document ID ${docId}: Page ${bestPage} (quality score: ${bestPageScore.toFixed(3)})`);
      } else {
        // Fallback to original logic if no page-based selection worked
        const analysis = documentChunkAnalysis.get(docId);
        if (analysis && analysis.chunks.length > 0) {
          const fallbackChunk = analysis.chunks.reduce((prev, current) => 
            (current.similarity > prev.similarity) ? current : prev
          );
          uniqueDocuments.set(docId, fallbackChunk);
          console.log(`API_CHAT: Fallback selection for document ID ${docId}: Single highest score ${fallbackChunk.similarity.toFixed(3)}`);
        }
      }
    });
    
    // Calculate average scores for logging
    documentChunkAnalysis.forEach((analysis) => {
      analysis.avgScore = analysis.chunks.reduce((sum, chunk) => sum + chunk.similarity, 0) / analysis.chunks.length;
    });
    
    // Add additional page information with improved relevance-based ordering
    const deduplicatedSources = Array.from(uniqueDocuments.values()).map(chunk => {
      const allPages = documentPages.get(chunk.document_id);
      const analysis = documentChunkAnalysis.get(chunk.document_id);
      const pageScores = pageScoreAnalysis.get(chunk.document_id);
      
      if (allPages && allPages.size > 1 && pageScores) {
        // Create relevance-weighted page ordering instead of just numerical order
        const pageRelevanceScores = Array.from(allPages).map(pageNum => {
          const pageData = pageScores.get(pageNum);
          return {
            page: pageNum,
            avgScore: pageData?.avgScore || 0,
            chunkCount: pageData?.chunks.length || 0,
            qualityScore: (pageData?.avgScore || 0) * Math.min(pageData?.chunks.length || 0, 3),
            isPrimary: pageNum === chunk.page_number
          };
        }).sort((a, b) => {
          // Primary page always first, then by quality score, then by page number
          if (a.isPrimary) return -1;
          if (b.isPrimary) return 1;
          if (Math.abs(a.qualityScore - b.qualityScore) > 0.05) {
            return b.qualityScore - a.qualityScore; // Higher quality first
          }
          return a.page - b.page; // Then by page order
        });
        
        // Extract additional pages (excluding primary) in relevance order
        const additionalPages = pageRelevanceScores
          .filter(p => !p.isPrimary)
          .map(p => p.page);
        
        // Enhanced logging with relevance-based analysis
        const allPagesArray = Array.from(allPages).sort((a, b) => a - b);
        const pageGaps = [];
        for (let i = 1; i < allPagesArray.length; i++) {
          const gap = allPagesArray[i] - allPagesArray[i-1];
          if (gap > 2) {
            pageGaps.push(`${allPagesArray[i-1]}-${allPagesArray[i]} (gap: ${gap})`);
          }
        }
        
        console.log(`API_CHAT: Citation analysis for document "${chunk.name}" (ID: ${chunk.document_id}):`);
        console.log(`  - Primary page: ${chunk.page_number} (score: ${chunk.similarity.toFixed(3)})`);
        console.log(`  - All relevant pages (numerical): [${allPagesArray.join(', ')}]`);
        console.log(`  - Pages by relevance: [${pageRelevanceScores.map(p => `${p.page}(${p.qualityScore.toFixed(2)})`).join(', ')}]`);
        console.log(`  - Additional pages (relevance order): [${additionalPages.join(', ')}]`);
        console.log(`  - Total chunks found: ${analysis?.chunks.length || 0}, Avg score: ${analysis?.avgScore.toFixed(3) || 'N/A'}`);
        if (pageGaps.length > 0) {
          console.log(`  - ⚠️  Large page gaps detected: ${pageGaps.join(', ')}`);
        }
        
        // Validate the new relevance-based approach
        const secondBestPage = pageRelevanceScores.find(p => !p.isPrimary);
        const primaryPageData = pageRelevanceScores.find(p => p.isPrimary);
        if (secondBestPage && primaryPageData && secondBestPage.qualityScore > primaryPageData.qualityScore) {
          console.log(`  - ℹ️  Note: Page ${secondBestPage.page} has higher quality score (${secondBestPage.qualityScore.toFixed(3)}) but primary was chosen by single-chunk rule`);
        }
        
        return {
          ...chunk,
          additional_pages: additionalPages.length > 0 ? additionalPages : undefined
        };
      } else {
        console.log(`API_CHAT: Single-page citation for document "${chunk.name}" (ID: ${chunk.document_id}):`);
        console.log(`  - Page: ${chunk.page_number} (score: ${chunk.similarity.toFixed(3)})`);
        console.log(`  - Total chunks found: ${analysis?.chunks.length || 0}, Avg score: ${analysis?.avgScore.toFixed(3) || 'N/A'}`);
      }
      return chunk;
    });
    
    const numberedContext =
      deduplicatedSources && deduplicatedSources.length > 0
        ? deduplicatedSources
            .map(
              (chunk: DocumentChunk, index: number) =>
                `[${index + 1}] ${chunk.content}`
            )
            .join("\n\n---\n\n")
        : "No relevant context found.";
    console.log(`API_CHAT: Prepared numbered context for LLM with ${deduplicatedSources.length} deduplicated sources`); // 7. Log context prep
    console.log(`API_CHAT: Multi-page references found:`, deduplicatedSources
      .filter(source => source.additional_pages && source.additional_pages.length > 0)
      .map(source => ({ 
        name: source.name, 
        primaryPage: source.page_number, 
        additionalPages: source.additional_pages 
      })));

    let promptTemplate = getSystemPromptTemplate(questionType, !!imageContext);
    if (documentName) {
      promptTemplate = getSystemPromptTemplateWithDoc(questionType, !!imageContext).replace(
        /{documentName}/g,
        documentName
      );
    }

    // Sanitize the context to remove problematic Unicode characters
    const sanitizedContext = numberedContext
      .replace(/[\u2018\u2019]/g, "'") // Replace smart quotes with regular quotes
      .replace(/[\u201C\u201D]/g, '"') // Replace smart double quotes
      .replace(/[\u2013\u2014]/g, "-") // Replace em/en dashes with regular dash
      .replace(/[\u2026]/g, "...") // Replace ellipsis with three dots
      .replace(/[^\x00-\x7F]/g, ""); // Remove any remaining non-ASCII characters

    // Also sanitize the prompt template
    const sanitizedPromptTemplate = promptTemplate
      .replace(/[\u2018\u2019]/g, "'")
      .replace(/[\u201C\u201D]/g, '"')
      .replace(/[\u2013\u2014]/g, "-")
      .replace(/[\u2026]/g, "...")
      .replace(/[^\x00-\x7F]/g, "");

    const formattedSystemPrompt = sanitizedPromptTemplate.replace(
      "{context}",
      sanitizedContext
    );
    console.log("API_CHAT: Prepared system prompt for LLM"); // 8. Log prompt prep

    console.log("API_CHAT: Prepared messages for Gemini"); // 9. Log Gemini messages prep

    // Prepare the complete message history for Vercel AI SDK
    const chatMessages: Message[] = messages.map((msg, index) => {
      let content = "";
      if (typeof msg.content === "string") {
        content = msg.content;
      } else if (Array.isArray(msg.content)) {
        const textPart = (
          msg.content as Array<{ type: string; text?: string }>
        ).find((part) => part.type === "text" && typeof part.text === "string");
        if (textPart && textPart.text) {
          content = textPart.text;
        }
      }

      // Sanitize message content
      const sanitizedContent = content
        .replace(/[\u2018\u2019]/g, "'")
        .replace(/[\u201C\u201D]/g, '"')
        .replace(/[\u2013\u2014]/g, "-")
        .replace(/[\u2026]/g, "...")
        .replace(/[^\x00-\x7F]/g, "");

      return {
        id: msg.id || `msg-${index}`,
        role: msg.role,
        content: sanitizedContent,
      };
    });

    console.log("API_CHAT: Using Google Generative AI directly");

    // Create Gemini model
    const model = genAI.getGenerativeModel({
      model: GEMINI_CHAT_MODEL,
      systemInstruction: formattedSystemPrompt,
    });

    // Prepare history for Gemini (excluding last message)
    const history: Content[] = chatMessages.slice(0, -1).map((msg) => ({
      role: msg.role === "user" ? "user" : "model",
      parts: [{ text: msg.content }],
    }));

    // Start chat with history
    const chat = model.startChat({
      history: history,
      tools: enableSearch ? groundingTools : undefined,
    });
    console.log("API_CHAT: Chat started with tools:", enableSearch ? groundingTools : undefined);

    // Get the current prompt (use modified userMessageText which includes image context)
    const currentPrompt = userMessageText || "Hello";
    console.log("API_CHAT: Using current prompt with image context:", currentPrompt.substring(0, 200) + "...");

    // Stream the response with error handling for search retrieval
    let result;
    try {
      console.log(`API_CHAT: Attempting to start streaming with enableSearch: ${enableSearch}`);
      console.log(`API_CHAT: Tool configuration:`, enableSearch ? groundingTools : undefined);
      result = await chat.sendMessageStream(currentPrompt);
      console.log(`API_CHAT: Successfully started streaming with search enabled: ${enableSearch}`);
    } catch (error) {
      console.error("API_CHAT: Error with Google Search:", error);
      console.error("API_CHAT: Error details:", JSON.stringify(error, Object.getOwnPropertyNames(error)));
      console.error("API_CHAT: Error message:", (error as any)?.message);
      console.error("API_CHAT: Error status:", (error as any)?.status);
      
      // Fallback: retry without search tools if search-enabled request fails
      if (enableSearch) {
        console.log("API_CHAT: Retrying without search tools...");
        const fallbackChat = model.startChat({
          history: history,
          tools: undefined,
        });
        result = await fallbackChat.sendMessageStream(currentPrompt);
        console.log("API_CHAT: Fallback without search tools successful");
      } else {
        throw error;
      }
    }

    console.log("API_CHAT: Creating proper AI SDK stream response");
    console.log(`API_CHAT: Using ${deduplicatedSources.length} deduplicated sources from ${chunks?.length || 0} total chunks`);

    // Create a proper AI SDK compatible stream
    const stream = new ReadableStream({
      async start(controller) {
        const encoder = new TextEncoder();

        try {

          // Send initial data with deduplicated RAG sources and image usage flag
          const initialPayload = {
            ragSources: deduplicatedSources,
            imageUsed: !!imageContext
          };
          controller.enqueue(
            encoder.encode(
              `2:[${JSON.stringify(initialPayload)}]\n`
            )
          );

          let groundingMetadata: any = null;
          let fullText = "";

          // First, collect all text and metadata
          for await (const chunk of result.stream) {
            console.log("API_CHAT: Processing chunk:", JSON.stringify(chunk, null, 2));

            if (chunk.candidates && chunk.candidates[0].content?.parts) {
              for (const part of chunk.candidates[0].content.parts) {
                if (part.text) {
                  fullText += part.text;
                }
              }
            }

            // Capture grounding metadata if available
            if (chunk.candidates && chunk.candidates[0].groundingMetadata) {
              groundingMetadata = chunk.candidates[0].groundingMetadata;
              console.log(
                "API_CHAT: Captured grounding metadata:",
                JSON.stringify(groundingMetadata, null, 2)
              );
            } else if (chunk.candidates && chunk.candidates[0]) {
              console.log("API_CHAT: No grounding metadata in chunk candidate. Available keys:", Object.keys(chunk.candidates[0]));
            }
          }

          // If we have grounding metadata, add citations to the text
          if (groundingMetadata && groundingMetadata.groundingSupports) {
            // Calculate offset for web sources (RAG sources come first in blendedSources)
            const ragSourceCount = deduplicatedSources.length;
            fullText = addCitationsToText(fullText, groundingMetadata, ragSourceCount);
            console.log("API_CHAT: Added citations to text. RAG sources:", ragSourceCount, "Modified text length:", fullText.length);
          }

          // Now stream the complete text with citations
          if (fullText) {
            controller.enqueue(
              encoder.encode(`0:${JSON.stringify(fullText)}\n`)
            );
          }

          // Send final payload with both RAG sources and grounding metadata
          if (groundingMetadata) {
            const finalPayload = {
              ragSources: deduplicatedSources,
              groundingMetadata: groundingMetadata,
              imageUsed: !!imageContext
            };
            controller.enqueue(
              encoder.encode(
                `2:[${JSON.stringify(finalPayload)}]\n`
              )
            );
            console.log("API_CHAT: Sent final payload with grounding metadata");
          }

          controller.close();
        } catch (error) {
          console.error("Stream error:", error);
          controller.error(error);
        }
      },
    });

    return new Response(stream, {
      headers: {
        "Content-Type": "text/plain; charset=utf-8",
        "X-Experimental-Stream-Data": "true",
      },
    });
  } catch (error: any) {
    console.error("API_CHAT: Unhandled error in POST function:", error); // 17. Log any other unhandled error
    const errorMessage =
      error instanceof Error ? error.message : "Unknown error";
    return new Response(
      JSON.stringify({
        error: "Failed to process chat message",
        details: errorMessage,
      }),
      {
        status: 500,
        headers: { "Content-Type": "application/json" },
      }
    );
  }
}<|MERGE_RESOLUTION|>--- conflicted
+++ resolved
@@ -6,11 +6,7 @@
 
 // --- Configuration Constants ---
 const OPENAI_EMBEDDING_MODEL = "text-embedding-ada-002";
-<<<<<<< HEAD
-const GEMINI_CHAT_MODEL = "gemini-2.5-flash";
-=======
 const GEMINI_CHAT_MODEL = "gemini-2.5-pro";
->>>>>>> c05c3302
 const SIMILARITY_THRESHOLD = 0.7;
 const MATCH_COUNT = 10;
 // -----------------------------
